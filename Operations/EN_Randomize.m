% ------------------------------------------------------------------------------
% EN_Randomize
% ------------------------------------------------------------------------------
% 
% Progressively randomizes the input time series according to some randomization
% scheme, and returns measures of how the properties of the time series change
% with this process.
% 
% The procedure is repeated 2N times, where N is the length of the time series.
% 
%---INPUTS:
% y, the input (z-scored) time series
% 
% randomizeHow, specifies the randomization scheme for each iteration:
%      (i) 'statdist' -- substitutes a random element of the time series with
%                           one from the original time-series distribution
%      (ii) 'dyndist' -- overwrites a random element of the time
%                       series with another random element
%      (iii) 'permute' -- permutes pairs of elements of the time
%                       series randomly
% 
% randomSeed, whether (and how) to reset the random seed, using BF_ResetSeed
% 
%---OUTPUTS: summarize how the properties change as one of these
% randomization procedures is iterated, including the cross correlation with the
% original time series, the autocorrelation of the randomized time series, its
% entropy, and stationarity.
% 
% These statistics are calculated every N/10 iterations, and thus 20 times
% throughout the process in total.
% 
% Most statistics measure how these properties decay with randomization, by
% fitting a function f(x) = Aexp(Bx).
% 
<<<<<<< HEAD
%---HISTORY:
% Ben Fulcher, October 2009
% Ben Fulcher, 2015-03-19 added random seed for reproducibility
% 
=======
>>>>>>> bc7708ba
% ------------------------------------------------------------------------------
% Copyright (C) 2015, Ben D. Fulcher <ben.d.fulcher@gmail.com>,
% <http://www.benfulcher.com>
%
% If you use this code for your research, please cite:
% B. D. Fulcher, M. A. Little, N. S. Jones, "Highly comparative time-series
% analysis: the empirical structure of time series and their methods",
% J. Roy. Soc. Interface 10(83) 20130048 (2010). DOI: 10.1098/rsif.2013.0048
%
% This function is free software: you can redistribute it and/or modify it under
% the terms of the GNU General Public License as published by the Free Software
% Foundation, either version 3 of the License, or (at your option) any later
% version.
% 
% This program is distributed in the hope that it will be useful, but WITHOUT
% ANY WARRANTY; without even the implied warranty of MERCHANTABILITY or FITNESS
% FOR A PARTICULAR PURPOSE.  See the GNU General Public License for more
% details.
% 
% You should have received a copy of the GNU General Public License along with
% this program. If not, see <http://www.gnu.org/licenses/>.
% ------------------------------------------------------------------------------

function out = EN_Randomize(y,randomizeHow,randomSeed)

% ------------------------------------------------------------------------------
% Check toolboxes, and a z-scored time series:
% ------------------------------------------------------------------------------

% Check a curve-fitting toolbox license is available:
BF_CheckToolbox('curve_fitting_toolbox');

% Check input time series is z-scored:
if ~BF_iszscored(y)
    warning('The input time series should be z-scored for EN_Randomize.')
end

% ------------------------------------------------------------------------------
%% Check inputs:
% ------------------------------------------------------------------------------
% randomizeHow, how to do the randomization:
if nargin < 2 || isempty(randomizeHow)
    randomizeHow = 'statdist'; % use statdist by default
end

% randomSeed: how to treat the randomization
if nargin < 3
    randomSeed = []; % default
end

% Don't plot to screen by default:
doPlot = 0;
% ------------------------------------------------------------------------------

% ------------------------------------------------------------------------------
% Preliminaries
% ------------------------------------------------------------------------------

N = length(y); % length of the time series

numStats = 10;
randp_max = 2; % time series has been randomized to 2 times its length
rand_inc = 10/100; % this proportion of the time series between calculations
numCalcs = randp_max/rand_inc; % number of calculations required
calc_ints = floor(randp_max*N/numCalcs);
calc_pts = (0:calc_ints:randp_max*N);
numCalcs = length(calc_pts); % some rounding issues inevitable

stats = zeros(numCalcs,numStats); % record a stat at each randomization increment

y_rand = y; % this vector will be randomized

stats(1,:) = SUB_doyourcalcthing(y,y_rand); % initial condition: apply on itself

% Control the random seed (for reproducibility):
BF_ResetSeed(randomSeed);

for i = 1:N*randp_max
    switch randomizeHow
        
        case 'statdist'
            % randomize by substituting a random element of the time series by
            % a random element from the static original time series distribution
            y_rand(randi(N)) = y(randi(N));
            
        case 'dyndist'
            % randomize by substituting a random element of the time series
            % by a random element of the current, already partially randomized, 
            % time series
            y_rand(randi(N)) = y_rand(randi(N));
            
        case 'permute'
            % randomize by permuting elements of the time series so that
            % the distribution remains static
            randis = randi(N,[2, 1]);
            y_rand(randis(1)) = y_rand(randis(2));
            y_rand(randis(2)) = y_rand(randis(1));
            
        otherwise
            error('Unknown randomization method ''%s''.',randomizeHow);
    end
    
    if ismember(i,calc_pts)
        stats(calc_pts == i,:) = SUB_doyourcalcthing(y,y_rand);
        % disp([num2str(i) ' out of ' num2str(N*randp_max)])
    end
    
end

if doPlot
    f = figure('color','w'); box('on');
    plot(stats,'.-');
    out = stats;
end

% ------------------------------------------------------------------------------
%% Fit to distributions of output
% ------------------------------------------------------------------------------
r = (1:size(stats,1))'; % gives an 'x-axis' for fitting

% 1) xcn1: cross correlation at negative 1
s = fitoptions('Method','NonlinearLeastSquares','StartPoint',[stats(1,1) -0.1]);
f = fittype('a*exp(b*x)','options',s);
[c, gof] = fit(r,stats(:,1),f);
out.xcn1fexpa = c.a;
out.xcn1fexpb = c.b;
out.xcn1fexpr2 = gof.rsquare;
out.xcn1fexpadjr2 = gof.adjrsquare;
out.xcn1fexprmse = gof.rmse;

out.xcn1diff = abs((stats(end,1)-stats(1,1))/stats(end,1));
out.xcn1hp = SUB_gethp(stats(:,1));

% 2) xc1: cross correlation at lag 1
s = fitoptions('Method','NonlinearLeastSquares','StartPoint',[stats(1,2) -0.1]);
f = fittype('a*exp(b*x)','options',s);
[c, gof] = fit(r,stats(:,2),f);
out.xc1fexpa = c.a;
out.xc1fexpb = c.b;
out.xc1fexpr2 = gof.rsquare;
out.xc1fexpadjr2 = gof.adjrsquare;
out.xc1fexprmse = gof.rmse;

out.xc1diff = abs((stats(end,2)-stats(1,2))/stats(end,2));
out.xc1hp = SUB_gethp(stats(:,2));

% 3) d1: norm of differences between original and randomized time series
s = fitoptions('Method','NonlinearLeastSquares','StartPoint',[-stats(end,3) -0.2 stats(end,3)]);
f = fittype('a*exp(b*x)+c','options',s);
[c, gof] = fit(r,stats(:,3),f);
out.d1fexpa = c.a;
out.d1fexpb = c.b;
out.d1fexpc = c.c;
out.d1fexpr2 = gof.rsquare;
out.d1fexpadjr2 = gof.adjrsquare;
out.d1fexprmse = gof.rmse;

% d1diff will always be 1 since stats(1,3) will always be zero (included here for back-compatability):
out.d1diff = abs((stats(end,3)-stats(1,3))/stats(end,3));
out.d1hp = SUB_gethp(stats(:,3));

% 4) ac1
s = fitoptions('Method','NonlinearLeastSquares','StartPoint',[stats(1,4) -0.2]);
f = fittype('a*exp(b*x)','options',s);
[c, gof] = fit(r,stats(:,4),f);
out.ac1fexpa = c.a;
out.ac1fexpb = c.b;
out.ac1fexpr2 = gof.rsquare;
out.ac1fexpadjr2 = gof.adjrsquare;
out.ac1fexprmse = gof.rmse;

out.ac1diff = abs((stats(end,4)-stats(1,4))/stats(end,4));
out.ac1hp = SUB_gethp(stats(:,4));


% 5) ac2
s = fitoptions('Method','NonlinearLeastSquares','StartPoint',[stats(1,5) -0.2]);
f = fittype('a*exp(b*x)','options',s);
[c, gof] = fit(r,stats(:,5),f);
out.ac2fexpa = c.a;
out.ac2fexpb = c.b;
out.ac2fexpr2 = gof.rsquare;
out.ac2fexpadjr2 = gof.adjrsquare;
out.ac2fexprmse = gof.rmse;

out.ac2diff = abs((stats(end,5)-stats(1,5))/stats(end,5));
out.ac2hp = SUB_gethp(stats(:,5));

% 6) ac3
s = fitoptions('Method','NonlinearLeastSquares','StartPoint',[stats(1,6) -0.2]);
f = fittype('a*exp(b*x)','options',s);
[c, gof] = fit(r,stats(:,6),f);
out.ac3fexpa = c.a;
out.ac3fexpb = c.b;
out.ac3fexpr2 = gof.rsquare;
out.ac3fexpadjr2 = gof.adjrsquare;
out.ac3fexprmse = gof.rmse;

out.ac3diff = abs((stats(end,6)-stats(1,6))/stats(end,6));
out.ac3hp = SUB_gethp(stats(:,6));

% 7) ac4
s = fitoptions('Method','NonlinearLeastSquares','StartPoint',[stats(1,7) -0.4]);
f = fittype('a*exp(b*x)','options',s);
[c, gof] = fit(r,stats(:,7),f);
out.ac4fexpa = c.a;
out.ac4fexpb = c.b;
out.ac4fexpr2 = gof.rsquare;
out.ac4fexpadjr2 = gof.adjrsquare;
out.ac4fexprmse = gof.rmse;

out.ac4diff = abs((stats(end,7)-stats(1,7))/stats(end,7));
out.ac4hp = SUB_gethp(stats(:,7));

% 8) sampen (Sample Entropy)
s = fitoptions('Method','NonlinearLeastSquares','StartPoint',[-stats(end,8) -0.2 stats(end,8)]);
f = fittype('a*exp(b*x)+c','options',s);
[c, gof] = fit(r,stats(:,8),f);
out.sampen2_02fexpa = c.a;
out.sampen2_02fexpb = c.b;
out.sampen2_02fexpc = c.c;
out.sampen2_02fexpr2 = gof.rsquare;
out.sampen2_02fexpadjr2 = gof.adjrsquare;
out.sampen2_02fexprmse = gof.rmse;

out.sampen2_02diff = abs((stats(end,8)-stats(1,8))/stats(end,8));
out.sampen2_02hp = SUB_gethp(stats(:,8));

% 9) statav5
s = fitoptions('Method','NonlinearLeastSquares','StartPoint',[-stats(end,9) -0.1 stats(end,9)]);
f = fittype('a*exp(b*x)+c','options',s);
[c, gof] = fit(r,stats(:,9),f);
out.statav5fexpa = c.a;
out.statav5fexpb = c.b;
out.statav5fexpc = c.c;
out.statav5fexpr2 = gof.rsquare;
out.statav5fexpadjr2 = gof.adjrsquare;
out.statav5fexprmse = gof.rmse;

out.statav5diff = abs((stats(end,9)-stats(1,9))/stats(end,9));
out.statav5hp = SUB_gethp(stats(:,9));

% 10) swss5_1
s = fitoptions('Method','NonlinearLeastSquares','StartPoint',[-stats(end,10) -0.1 stats(end,10)]);
f = fittype('a*exp(b*x)+c','options',s);
[c, gof] = fit(r,stats(:,10),f);
out.swss5_1fexpa = c.a;
out.swss5_1fexpb = c.b;
out.swss5_1fexpc = c.c;
out.swss5_1fexpr2 = gof.rsquare;
out.swss5_1fexpadjr2 = gof.adjrsquare;
out.swss5_1fexprmse = gof.rmse;

out.swss5_1diff = abs((stats(end,10)-stats(1,10))/stats(end,10));
out.swss5_1hp = SUB_gethp(stats(:,10));



% ------------------------------------------------------------------------------
    function out = SUB_doyourcalcthing(y,y_rand)
        % Cross Correlation to original signal
        xc = xcorr(y,y_rand,1,'coeff');
        xcn1 = xc(1);
        xc1 = xc(3);
        
        % Norm of differences between original and randomized signals
        d1 = norm(y-y_rand) / length(y);
        
        % Autocorrelation
        autoCorrs = CO_AutoCorr(y_rand,1:4,'Fourier');
        ac1 = autoCorrs(1);
        ac2 = autoCorrs(2);
        ac3 = autoCorrs(3);
        ac4 = autoCorrs(4);
        
        % Entropy
        sampen = PN_sampenc(y_rand,2,0.2,1);
        
        % Stationarity
        statav5 = SY_StatAv(y_rand,'seg',5);
        swss5_1 = SY_SlidingWindow(y_rand,'std','std',5,1);
        
        out = [xcn1, xc1, d1, ac1, ac2, ac3, ac4, sampen, statav5, swss5_1];
    end
% ------------------------------------------------------------------------------
    
% ------------------------------------------------------------------------------
	function thehp = SUB_gethp(v)
		if v(end) > v(1)
			thehp = find(v > 0.5*(v(end)+v(1)),1,'first');
		else
			thehp = find(v < 0.5*(v(end)+v(1)),1,'first'); % last?
		end
	end
% ------------------------------------------------------------------------------

end<|MERGE_RESOLUTION|>--- conflicted
+++ resolved
@@ -32,13 +32,6 @@
 % Most statistics measure how these properties decay with randomization, by
 % fitting a function f(x) = Aexp(Bx).
 % 
-<<<<<<< HEAD
-%---HISTORY:
-% Ben Fulcher, October 2009
-% Ben Fulcher, 2015-03-19 added random seed for reproducibility
-% 
-=======
->>>>>>> bc7708ba
 % ------------------------------------------------------------------------------
 % Copyright (C) 2015, Ben D. Fulcher <ben.d.fulcher@gmail.com>,
 % <http://www.benfulcher.com>
