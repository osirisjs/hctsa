--- conflicted
+++ resolved
@@ -189,13 +189,8 @@
 end
 
 if beVocal
-<<<<<<< HEAD
     fprintf(1,['Time series embedded successfully:\n--Time delay %s%u\n' ...
                         '--Embedding dimension m %s\n'],sstau,tau,ssm);
-=======
-    fprintf(1,['Time series embedded successfully: time delay tau = %s, ' ...
-                        'embedding dimension m = %s'],sstau,ssm);
->>>>>>> fbe9dce8
 end
 
 
