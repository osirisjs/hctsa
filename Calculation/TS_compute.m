<<<<<<< HEAD
function TS_compute(doParallel,ts_id_range,op_id_range,computeWhat,customFile,doLog,beVocal)
=======
function TS_compute(doParallel,ts_id_range,op_id_range,customFile,doLog,beVocal)
>>>>>>> 00103751
% TS_compute    Computes missing elements of TS_DataMat (in HCTSA_loc.mat)
%
%---EXAMPLE USAGE:
% TS_compute;
%
%---INPUTS:
% doParallel:  if 1, attempts to use the Parallel Computing Toolbox to run
%               computations in parallel over multiple cores.
% ts_id_range: a custom range of time series IDs to compute (default: [] -- compute all)
% op_id_range: a custom range of operation IDs to compute (default: [] -- compute all)
% computeWhat: whether to compute just missing values ('missing', default), or
% 				ALSO retry results that previously threw an error ('error'), or
% 				ALSO retry any result that previously did not return a good value ('bad')
% doLog:       if 1 writes results to a log file (0 by default -- output to prompt).
% beVocal:     if 1, gives additional user feedback about the calculation of
%               each individual operation.
%
%---OUTPUTS:
% Writes output into HCTSA_loc.mat

% ------------------------------------------------------------------------------
% Copyright (C) 2015, Ben D. Fulcher <ben.d.fulcher@gmail.com>,
% <http://www.benfulcher.com>
%
% If you use this code for your research, please cite:
% B. D. Fulcher, M. A. Little, N. S. Jones, "Highly comparative time-series
% analysis: the empirical structure of time series and their methods",
% J. Roy. Soc. Interface 10(83) 20130048 (2010). DOI: 10.1098/rsif.2013.0048
%
% This work is licensed under the Creative Commons
% Attribution-NonCommercial-ShareAlike 4.0 International License. To view a copy of
% this license, visit http://creativecommons.org/licenses/by-nc-sa/4.0/ or send
% a letter to Creative Commons, 444 Castro Street, Suite 900, Mountain View,
% California, 94041, USA.
% ------------------------------------------------------------------------------

% --------------------------------------------------------------------------
%% Check inputs and set defaults
% --------------------------------------------------------------------------

% Use Matlab's Parallel Computing toolbox?
if nargin < 1
	doParallel = 0;
end

% Custom range of ts_ids to compute
if nargin < 2
    ts_id_range = []; % compute all ts_ids in the file by default
end

% Custom range of op_ids to compute
if nargin < 3
    op_id_range = []; % compute all op_ids in the file by default
end

<<<<<<< HEAD
if nargin < 4 || isempty(computeWhat)
	computeWhat = 'missing';
end

% Custom HCTSA_loc.mat file:
if nargin < 5
=======
% Custom HCTSA_loc.mat file:
if nargin < 4
>>>>>>> 00103751
    customFile = ''; % compute all op_ids in the file by default
end

% Log to file
<<<<<<< HEAD
if nargin < 6
=======
if nargin < 5
>>>>>>> 00103751
    % By default, do not log to file, write to screen (if beVocal)
	doLog = 0;
end
if doLog
	logFileName = sprintf('TS_compute_%s.log',datestr(now,30));
	fid = fopen(logFileName,'w','n');
	fprintf(1,'Calculation details will be logged to %s\n',logFileName);
else
    % Write output to screen rather than .log file
    fid = 1;
end

% Be vocal?
<<<<<<< HEAD
if nargin < 7
=======
if nargin < 6
>>>>>>> 00103751
    beVocal = 1; % Write back lots of information to screen
    % prints every piece of code evaluated (nice for error checking)
end

%-------------------------------------------------------------------------------
% Tell the user about how the computation will be performed:
%-------------------------------------------------------------------------------
if doParallel
    fprintf(fid,['Computation will be performed across multiple cores' ...
            ' using Matlab''s Parallel Computing Toolbox.\n'])
else % use single-threaded for loops
	fprintf(fid,'Computations will be performed serially without parallelization.\n')
end

% --------------------------------------------------------------------------
%% Load information from local files
% --------------------------------------------------------------------------
fprintf(fid,'Loading data from HCTSA_loc.mat...');
if isempty(customFile)
	customFile = 'HCTSA_loc.mat';
end
fileVarsStruct = whos('-file',customFile);
fileVars = {fileVarsStruct.name};
if ~all(ismember({'TimeSeries','Operations','MasterOperations','TS_DataMat'},fileVars))
	error('\nCannot compute on %s: missing variables.',customFile);
end
load(customFile,'TimeSeries','Operations','MasterOperations','TS_DataMat');
if ismember('TS_CalcTime',fileVars)
	load(customFile,'TS_CalcTime');
end
if ismember('TS_Quality',fileVars)
	load(customFile,'TS_Quality');
end
fprintf(fid,' Loaded.\n');

% ------------------------------------------------------------------------------
% Get indices if computing a subset
% ------------------------------------------------------------------------------
allIDs = [TimeSeries.ID];
if isempty(ts_id_range)
    ts_id_range = allIDs;
    tsIndex = 1:length(TimeSeries);
else
    ts_id_range = intersect(ts_id_range,allIDs);
    tsIndex = find(ismember(allIDs,ts_id_range));
    % tsIndex = arrayfun(@(x)find(allIDs==x,1),ts_id_range);
end
allIDs = [Operations.ID];
if isempty(op_id_range)
    op_id_range = allIDs;
    opCompute = ones(1,length(Operations));
else
    op_id_range = intersect(op_id_range,allIDs);
    opCompute = ismember(allIDs,op_id_range);
end

% Definitions
numTimeSeries = length(ts_id_range); % Number of time series
numOps = length(op_id_range); % Number of operations

% Check that some computable range exists
if numTimeSeries==0 || numOps==0
    fprintf(fid,'%u time series and %u operations match the ids provided. Exiting.\n');;
    return
end

fprintf(fid,['Calculation has begun on %s using %u datasets ' ...
                            'and %u operations\n'],datestr(now),numTimeSeries,numOps);

% ------------------------------------------------------------------------------
%% Open parallel processing worker pool
% ------------------------------------------------------------------------------
if doParallel
    % first check that the user can use the Parallel Computing Toolbox:
    heyLo = which('matlabpool');
    if isempty(heyLo)
        fprintf(fid,['Parallel Computing Toolbox not found -- ' ...
                        'cannot perform computations across multiple cores\n'])
        doParallel = 0;
    else
		matlabVersion = version('-release');
		% Syntax changed in Matlab 2015a
		if str2num(matlabVersion(1:4)) >= 2015
			if isempty(gcp('nocreate')) % no matlab pool started yet
				% Open pool of workers:
				poolObj = parpool;
				% Get number of workers:
				numWorkers = poolObj.NumWorkers;
				% User feedback:
				fprintf(fid,['Matlab parallel processing pool opened with %u ' ...
	                                    'workers\n'],numWorkers)
			else
				fprintf(fid,['Matlab parallel processing pool already open with ' ...
											'%u workers\n'],numWorkers)
			end
		else
	        if (matlabpool('size') == 0)
				% Open pool of workers:
	        	matlabpool open;
	            fprintf(fid,['Matlab parallel processing pool opened with %u ' ...
	                                    'workers\n'],matlabpool('size'))
	        else
	            fprintf(fid,['Matlab parallel processing pool already open with ' ...
	                                        '%u workers\n'],matlabpool('size'))
	        end
		end
    end
end


% times stores the time taken for each time series to have its operations
% calculated (for determining time remaining)
times = zeros(numTimeSeries,1);
lastSavedTime = 0; % Last saved time

% Initialize TS_CalcTime and TS_Quality if they don't yet exist
if ~exist('TS_CalcTime','var')
    TS_CalcTime = zeros(size(TS_DataMat));
end
if ~exist('TS_Quality','var')
    TS_Quality = zeros(size(TS_DataMat));
end

% --------------------------------------------------------------------------
%% Computation
% --------------------------------------------------------------------------

for i = 1:numTimeSeries
    tsInd = tsIndex(i);

	bigTimer = tic;

    % ----
    % Which operations need calculating for this time series?:
    % ----
	qualityLabels = TS_Quality(tsInd,:); % The calculation states of any existing results for the current time series, a line of TS_Quality
	   	  % NaN indicates a value never before calculated, 1 indicates fatal error before (try again now)

	% Determine which operations are awaiting calculation for this time series:
	switch computeWhat
	case 'missing'
		% try to compute missing values (i.e, never previously computed for this time series)
	    toCalc = (opCompute & isnan(qualityLabels))
	case 'error'
		% compute missing or previously threw an error
		toCalc = (opCompute & (isnan(qualityLabels) | qualityLabels == 1));
	case 'bad'
		% compute missing, or anything that wasn't previously a good value
		toCalc = (opCompute & (isnan(qualityLabels) | qualityLabels > 0)); % Operations awaiting calculation
	end
    numCalc = sum(toCalc); % Number of operations to evaluate

    % -----
    % Check that all operations have a master ID attached:
    % -----
    if length([Operations(toCalc).MasterID]) < numCalc
        % Error in the database structure; some operations are missing MasterID assignment
        error('Database structure error: some operations have not been assigned a valid master operation');
    end


    if numCalc > 0 % some to calculate
        ffi = zeros(numCalc,1); % Output of each operation
		qqi = zeros(numCalc,1); % Quality of output from each operation
		cti = ones(numCalc,1)*NaN; % Calculation time for each operation

        % Load the time-series data as x
        x = TimeSeries(tsInd).Data;

        % --------------------------------------------------------------------------
		%% Basic checking on x
        % --------------------------------------------------------------------------
		% Univariate and [N x 1]
		if size(x,2) ~= 1
			if size(x,1) == 1
                fprintf(fid,['***** The time series %s is a row vector. Not sure how it snuck through the cracks, but I ' ...
                                        'need a column vector...\n'],TimeSeries(tsInd).Name);
				fprintf(fid,'I''ll transpose it for you for now....\n');
				x = x';
			else
				fprintf(fid,'******************************************************************************************\n')
                fprintf(fid,['ERROR WITH ''%s'' -- is it multivariate or something weird? Skipping!\n'],TimeSeries(tsInd).Name);
				fprintf(fid,'******************************************************************************************\n');
				continue % skip to the next time series; the entries for this time series in TS_DataMat etc. will remain NaNs
            end
		end

        % --------------------------------------------------------------------------
        %% Pre-Processing
        % --------------------------------------------------------------------------
		% y is a z-scored transformation of the time series
        % z-score without using a Statistics Toolbox license (i.e., the 'zscore' function):
		y = BF_zscore(x);

		% So we now have the raw time series x and the z-scored time series y.
		% Operations take these as inputs.

        % --------------------------------------------------------------------------
		%% Display information
        % --------------------------------------------------------------------------
		fprintf(fid,'\n\n=-=-=-=-=-=-=-=-=-=-=-=-=-=-=-=-=-=-=-=-=-=-=-=-=-=-=-=-=-=-=-=-=\n')
	    fprintf(fid,'; ; ; : : : : ; ; ;    %s     ; ; ; : : : ; ; ;\n',datestr(now))
	    fprintf(fid,'- - - - - - - - - - - Loaded time series %u / %u - - - - - - - - - - -\n',i,numTimeSeries)
		fprintf(fid,'=-=-=-=-=-=-=-=-=-=-=-=-=-=-=-=-=-=-=-=-=-=-=-=-=-=-=-=-=-=-=-=-=-=-=\n')
		fprintf(fid,'Preparing to calculate %s\nts_id = %u, N = %u samples\nComputing %u / %u operations.\n', ...
                    		TimeSeries(tsInd).Name,TimeSeries(tsInd).ID,TimeSeries(tsInd).Length,numCalc,numOps)
	    fprintf(fid,'=-=-=-=-=-=-=-=-=-=-=-=-=-=-=-=-=-=-=-=-=-=-=-=-=-=-=-=-=-=-=-=-=-=-=\n\n')

        % --------------------------------------------------------------------------
		%% Evaluate all master operation functions (maybe in parallel)
        % --------------------------------------------------------------------------
		% Because of parallelization, we have to evaluate all the master functions *first*
		% Check through the metrics to determine which master functions are relevant for this run

		% Put the output from each Master operation in an element of MasterOutput
		MasterOutput = cell(length(MasterOperations),1); % Ouput structures
		MasterCalcTime = zeros(length(MasterOperations),1); % Calculation times for each master operation

		Master_IDs_calc = unique([Operations(toCalc).MasterID]); % Master_IDs that need to be calculated
        Master_ind_calc = arrayfun(@(x)find([MasterOperations.ID]==x,1),Master_IDs_calc); % Indicies of MasterOperations that need to be calculated
		numMopsToCalc = length(Master_IDs_calc); % Number of master operations to calculate

        % Index sliced variables to minimize the communication overhead in the parallel processing
        par_MasterOpCodeCalc = {MasterOperations(Master_ind_calc).Code}; % Cell array of strings of Code to evaluate
        par_mop_ids = [MasterOperations(Master_ind_calc).ID]; % mop_id for each master operation
        % par_mop_id = [Operations(toCalc).MasterID]; % Master_IDs corresponding to each Operation

		fprintf(fid,'Evaluating %u master operations...\n',length(Master_IDs_calc));

	    % Store in temporary variables for parfor loop then map back later
        MasterOutput_tmp = cell(numMopsToCalc,1);
        MasterCalcTime_tmp = zeros(numMopsToCalc,1);

        % ----
		% Evaluate all the master operations
        % ----
        TimeSeries_i_ID = TimeSeries(tsInd).ID; % Make a PARFOR-friendly version of the ID
        masterTimer = tic;
		if doParallel
            parfor jj = 1:numMopsToCalc % PARFOR Loop
                [MasterOutput_tmp{jj}, MasterCalcTime_tmp(jj)] = ...
                            TS_compute_masterloop(x,y,par_MasterOpCodeCalc{jj}, ...
                                        par_mop_ids(jj),numMopsToCalc,fid,beVocal,TimeSeries_i_ID,jj);
            end
        else
            for jj = 1:numMopsToCalc % Normal FOR Loop
                [MasterOutput_tmp{jj}, MasterCalcTime_tmp(jj)] = ...
                            TS_compute_masterloop(x,y,par_MasterOpCodeCalc{jj}, ...
                                        par_mop_ids(jj),numMopsToCalc,fid,beVocal,TimeSeries_i_ID,jj);
            end
		end

        % Map from temporary versions to the full versions:
        MasterOutput(Master_ind_calc) = MasterOutput_tmp;
        MasterCalcTime(Master_ind_calc) = MasterCalcTime_tmp;

		fprintf(fid,'%u master operations evaluated in %s ///\n\n',...
                            numMopsToCalc,BF_thetime(toc(masterTimer)));
        clear masterTimer

        % --------------------------------------------------------------------------
		%% Assign all the results to the corresponding operations
        % --------------------------------------------------------------------------
        % Set sliced version of matching indicies across the range toCalc
        % Indices of MasterOperations corresponding to each Operation (i.e., each index of toCalc)
        par_OperationMasterInd = arrayfun(@(x)find([MasterOperations.ID]==x,1),[Operations(toCalc).MasterID]);
        par_MasterOperationsLabel = {MasterOperations.Label}; % Master labels
        par_OperationCodeString = {Operations(toCalc).CodeString}; % Code string for each operation to calculate (i.e., in toCalc)

		if doParallel
	        parfor jj = 1:numCalc
                [ffi(jj), qqi(jj), cti(jj)] = TS_compute_oploop(MasterOutput{par_OperationMasterInd(jj)}, ...
                                               MasterCalcTime(par_OperationMasterInd(jj)), ...
                                               par_MasterOperationsLabel{par_OperationMasterInd(jj)}, ...
                                               par_OperationCodeString{jj},fid);
            end
		else
            for jj = 1:numCalc
                try
                    [ffi(jj), qqi(jj), cti(jj)] = TS_compute_oploop(MasterOutput{par_OperationMasterInd(jj)}, ...
                                                       MasterCalcTime(par_OperationMasterInd(jj)), ...
                                                       par_MasterOperationsLabel{par_OperationMasterInd(jj)}, ...
                                                       par_OperationCodeString{jj},fid);
                catch
                    fprintf(fid,'---Error with %s\n',par_OperationCodeString{jj});
                    if (MasterOperations(par_OperationMasterInd(jj)).ID == 0)
                        error(['The operations database is corrupt: there is no link ' ...
                                'from ''%s'' to a master code'], par_OperationCodeString{jj});
                    else
                        fprintf(fid,['Error retrieving element %s from %s.\n' ...
                                    'Activating keyboard active for debugging...\n'], ...
                                    par_OperationCodeString{jj}, par_MasterOperationsLabel{par_OperationMasterInd(jj)})
                    end
                end
            end
        end

        % --------------------------------------------------------------------------
		%% Code special values:
        % --------------------------------------------------------------------------
		% (*) Errorless calculation: q = 0, Output = <real number>
		% (*) Fatal error: q = 1, Output = 0; (this is done already in the code above)

		% (*) Output = NaN: q = 2, Output = 0
		RR = isnan(ffi); % NaN
		if any(RR)
			qqi(RR) = 2; ffi(RR) = 0;
		end

		% (*) Output = Inf: q = 3, Output = 0
		RR = (isinf(ffi) & ffi > 0); % Inf
		if any(RR)
			qqi(RR) = 3; ffi(RR) = 0;
		end

        % (*) Output = -Inf: q = 4, Output = 0
		RR = (isinf(ffi) & ffi < 0);
		if any(RR)
			qqi(RR) = 4; ffi(RR) = 0;
		end

		% (*) Output is a complex number: q = 5, Output = 0
		RR = (imag(ffi)~=0);
		if any(RR)
			qqi(RR) = 5; ffi(RR) = 0;
		end

        % ------------------------------------------------------------------------------
		%% Store the calculated information back to local matrices
        % ------------------------------------------------------------------------------
        TS_DataMat(tsInd,toCalc) = ffi; % store outputs in TS_DataMat
		TS_CalcTime(tsInd,toCalc) = cti; % store calculation times in TS_CalcTime
		TS_Quality(tsInd,toCalc) = qqi; % store quality labels in TS_Quality
		% NB: the calculation time assigned for individual operations is the total calculation
		% time taken to evaluate the master code.

        % Calculate statistics for writing to file/screen
        % The number of calculated operations that returned real outputs without errors, numGood:
		numGood = sum(qqi == 0);
        % The number of fatal errors encountered, numErrors:
		numErrors = sum(qqi == 1);
        % The number of other special outputs, numSpecial:
		numSpecial = sum(qqi > 1);
    end

    % The time taken to calculate (or not, if numCalc = 0) all operations for this time series:
    times(i) = toc(bigTimer); clear bigTimer

    % --------------------------------------------------------------------------
    %% Calculation complete: display information about this time series calculation
    % --------------------------------------------------------------------------
	fprintf(fid,'********************************************************************\n')
    fprintf(fid,'; ; ; : : : : ; ; ; ;   %s    ; ; ; ; : : : ; ; ;\n',datestr(now))
    fprintf(fid,'oOoOo Calculation complete for %s (ts_id = %u, N = %u) oOoOo\n', ...
                        TimeSeries(tsInd).Name,TimeSeries(tsInd).ID,TimeSeries(tsInd).Length);

    if numCalc > 0 % Some calculation was performed
	    fprintf(fid,'%u real-valued outputs, %u errors, %u special-valued outputs stored. [%u / %u]\n',...
	     					numGood,numErrors,numSpecial,numCalc,numOps);
		fprintf(fid,'All calculations for this time series took %s.\n',BF_thetime(times(i),1));
    else % No calculation was performed
    	fprintf(fid,'Nothing calculated! All %u operations already complete!!  0O0O0O0O0O0\n',numOps);
    end

    if i < numTimeSeries
        fprintf(fid,'- - - - - - - -  %u time series remaining - - - - - - - -\n',numTimeSeries-i);
    	fprintf(fid,'- - - - - - - -  %s remaining - - - - - - - - -\n', ...
                                        	BF_thetime(((numTimeSeries-i)*mean(times(1:i))),1));
    else % The final time series
        fprintf(fid,'- - - - - - - - - - All %u time series calculated! - - - - - - - - - -\n', ...
                                                    numTimeSeries);
    end
    fprintf(fid,'********************************************************************\n');

end


% --------------------------------------------------------------------------
% --------------------------------------------------------------------------
%% Finished calculating!!
% --------------------------------------------------------------------------
% --------------------------------------------------------------------------
fprintf(fid,['!! !! !! !! !! !! Calculation completed at %s !! !! ' ...
                                                '!! !! !!\n'],datestr(now))
fprintf(fid,'Calculations complete in a total of %s.\n',BF_thetime(sum(times),1))

% Save the local files for subsequent upload to the mySQL database
fprintf(fid,'Saving all results to HCTSA_loc.mat...')
saveTimer = tic;
save('HCTSA_loc.mat','TS_DataMat','TS_CalcTime','TS_Quality','-append')
fprintf(fid,' Saved in %s.\n',BF_thetime(toc(saveTimer)))
clear saveTimer

% Close the log file:
if doLog
	fclose(fid);
end

fprintf(fid,'Calculation complete!\n')

end<|MERGE_RESOLUTION|>--- conflicted
+++ resolved
@@ -1,8 +1,4 @@
-<<<<<<< HEAD
 function TS_compute(doParallel,ts_id_range,op_id_range,computeWhat,customFile,doLog,beVocal)
-=======
-function TS_compute(doParallel,ts_id_range,op_id_range,customFile,doLog,beVocal)
->>>>>>> 00103751
 % TS_compute    Computes missing elements of TS_DataMat (in HCTSA_loc.mat)
 %
 %---EXAMPLE USAGE:
@@ -58,26 +54,17 @@
     op_id_range = []; % compute all op_ids in the file by default
 end
 
-<<<<<<< HEAD
 if nargin < 4 || isempty(computeWhat)
 	computeWhat = 'missing';
 end
 
 % Custom HCTSA_loc.mat file:
 if nargin < 5
-=======
-% Custom HCTSA_loc.mat file:
-if nargin < 4
->>>>>>> 00103751
     customFile = ''; % compute all op_ids in the file by default
 end
 
 % Log to file
-<<<<<<< HEAD
 if nargin < 6
-=======
-if nargin < 5
->>>>>>> 00103751
     % By default, do not log to file, write to screen (if beVocal)
 	doLog = 0;
 end
@@ -91,11 +78,7 @@
 end
 
 % Be vocal?
-<<<<<<< HEAD
 if nargin < 7
-=======
-if nargin < 6
->>>>>>> 00103751
     beVocal = 1; % Write back lots of information to screen
     % prints every piece of code evaluated (nice for error checking)
 end
