% ------------------------------------------------------------------------------
% SQL_opendatabase
% ------------------------------------------------------------------------------
% 
% Opens the database as dbc for use in retrieving and storing in the mySQL
% database
% 
%---HISTORY
% (c) 2013
% Ben D. Fulcher <ben.d.fulcher@gmail.com>, <http://www.benfulcher.com>
% 2013: Updated to use sql_settings.conf by Romesh Abeysuriya
% 2009: Max Little
% ------------------------------------------------------------------------------
% If you use this code for your research, please cite:
% B. D. Fulcher, M. A. Little, N. S. Jones, "Highly comparative time-series
% analysis: the empirical structure of time series and their methods",
% J. Roy. Soc. Interface 10(83) 20130048 (2010). DOI: 10.1098/rsif.2013.0048
% 
% This work is licensed under the Creative Commons
% Attribution-NonCommercial-ShareAlike 3.0 Unported License. To view a copy of
% this license, visit http://creativecommons.org/licenses/by-nc-sa/3.0/ or send
% a letter to Creative Commons, 444 Castro Street, Suite 900, Mountain View,
% California, 94041, USA.
% ------------------------------------------------------------------------------

function [dbc, dbname] = SQL_opendatabase(dbname,bevocal)

% ------------------------------------------------------------------------------
% Default: don't display details to the prompt:

if nargin < 2 || isempty(bevocal)
	bevocal = 0; % by default, do not display the mySQL database used to the prompt
end
% ------------------------------------------------------------------------------

theconfigfile = which('sql_settings.conf');
if isempty(theconfigfile)
    % no sql_settings.conf found
    error('No sql_settings.conf file found. Please create sql_settings.conf file using SQL_create_db.')
else
    fid = fopen(theconfigfile);
end
<<<<<<< HEAD
s = textscan(fid,'%s%s%s%s','Delimiter',',','CommentStyle','%','CollectOutput',1); % 'HeaderLines',1,
d = s{1};
% d = regexp(s,',','split');
% d = regexp(fscanf(fid,'%s'), ',', 'split');
hostname = d{1};
default_dbname = d{2};
username = d{3};
password = d{4};
=======

% Read the file:
s = textscan(fid,'%s%s%s%s%u','Delimiter',',','CommentStyle','%');
>>>>>>> 987dce24
fclose(fid);

% Interpret the output:
hostname = s{1}{1};
default_dbname = s{2}{1};
username = s{3}{1};
password = s{4}{1};
customPort = s{5};

% ------------------------------------------------------------------------------
if nargin < 1 || isempty(dbname)
	dbname = default_dbname; % set default database
end
if isempty(customPort) || customPort==0
    customPort = 3306; % default port
end

% ------------------------------------------------------------------------------
if bevocal
	fprintf(1,'Using database %s\n',dbname)
    fprintf(1,['Connecting to host ''%s'', database ''%s'' (port %u) using username' ...
            ' ''%s'' and password ''%s''...'],hostname,dbname,customPort,username,password)
end

% ------------------------------------------------------------------------------
% Open database as dbc
% ------------------------------------------------------------------------------
dbc = mysql_dbopen(hostname,dbname,username,password,customPort);

if isempty(dbc)
	error('Failed to load SQL database');
elseif bevocal
    fprintf(1,' Connected!\n');
end

mysql_dbexecute(dbc,['USE ' dbname]);



end<|MERGE_RESOLUTION|>--- conflicted
+++ resolved
@@ -40,20 +40,9 @@
 else
     fid = fopen(theconfigfile);
 end
-<<<<<<< HEAD
-s = textscan(fid,'%s%s%s%s','Delimiter',',','CommentStyle','%','CollectOutput',1); % 'HeaderLines',1,
-d = s{1};
-% d = regexp(s,',','split');
-% d = regexp(fscanf(fid,'%s'), ',', 'split');
-hostname = d{1};
-default_dbname = d{2};
-username = d{3};
-password = d{4};
-=======
 
 % Read the file:
 s = textscan(fid,'%s%s%s%s%u','Delimiter',',','CommentStyle','%');
->>>>>>> 987dce24
 fclose(fid);
 
 % Interpret the output:
